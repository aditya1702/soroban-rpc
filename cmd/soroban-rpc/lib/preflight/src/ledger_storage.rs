use base64::DecodeError;
use ledger_storage::Error::UnexpectedConfigLedgerEntryType;
use soroban_env_host::storage::SnapshotSource;
use soroban_env_host::xdr::{
<<<<<<< HEAD
    Error as XdrError, LedgerEntry, LedgerKey, ReadXdr, ScError, ScErrorCode, WriteXdr,
=======
    ConfigSettingEntry, ConfigSettingId, Error as XdrError, LedgerEntry, LedgerEntryData,
    LedgerKey, LedgerKeyConfigSetting, ReadXdr, ScError, ScErrorCode, ScErrorType, WriteXdr,
>>>>>>> 595c41b0
};
use soroban_env_host::HostError;
use std::ffi::{CStr, CString, NulError};
use std::rc::Rc;
use std::str::Utf8Error;

// Functions imported from Golang
extern "C" {
    // Free Strings returned from Go functions
    fn FreeGoCString(str: *const libc::c_char);
    // LedgerKey XDR in base64 string to LedgerEntry XDR in base64 string
    fn SnapshotSourceGet(
        handle: libc::uintptr_t,
        ledger_key: *const libc::c_char,
        include_expired: libc::c_int,
    ) -> *const libc::c_char;
    // TODO: this function is unnecessary, we can just look for null in SnapshotSourceGet
    // LedgerKey XDR in base64 string to bool
    fn SnapshotSourceHas(handle: libc::uintptr_t, ledger_key: *const libc::c_char) -> libc::c_int;
}

#[derive(thiserror::Error, Debug)]
pub(crate) enum Error {
    #[error("not found")]
    NotFound,
    #[error("xdr processing error: {0}")]
    Xdr(#[from] XdrError),
    #[error("nul error: {0}")]
    NulError(#[from] NulError),
    #[error("decode error: {0}")]
    DecodeError(#[from] DecodeError),
    #[error("utf8 error: {0}")]
    Utf8Error(#[from] Utf8Error),
    #[error("unexpected ledger entry type for key {key_name}")]
    UnexpectedConfigLedgerEntryType { key_name: String },
}

impl Error {
    fn to_host_error(&self) -> HostError {
        match self {
            Error::NotFound => ScError::Storage(ScErrorCode::MissingValue).into(),
            Error::Xdr(_) => ScError::Value(ScErrorCode::InvalidInput).into(),
            _ => ScError::Context(ScErrorCode::InternalError).into(),
        }
    }
}

pub(crate) struct LedgerStorage {
    pub(crate) golang_handle: libc::uintptr_t,
}

impl LedgerStorage {
    fn get_xdr_base64(&self, key: &LedgerKey, include_expired: bool) -> Result<String, Error> {
        let key_xdr = key.to_xdr_base64()?;
        let key_cstr = CString::new(key_xdr)?;
        let res = unsafe {
            SnapshotSourceGet(
                self.golang_handle,
                key_cstr.as_ptr(),
                include_expired.into(),
            )
        };
        if res.is_null() {
            return Err(Error::NotFound);
        }
        let unsafe_cstr = unsafe { CStr::from_ptr(res) };
        // Make a safe copy of the string before freeing it
        // Note: If we wanted more performance we should create an unsafe version of get_xdr_base64() which
        //       returned a view of the C buffer as follows:
        // return Ok((res, unsafe_cstr.to_bytes())); // we would later need to call FreeGoCString(res)
        let str = String::from_utf8_lossy(unsafe_cstr.to_bytes()).to_string();
        unsafe { FreeGoCString(res) };
        Ok(str)
    }

    pub fn get(&self, key: &LedgerKey, include_expired: bool) -> Result<LedgerEntry, Error> {
        let base64_str = self.get_xdr_base64(key, include_expired)?;
        let entry = LedgerEntry::from_xdr_base64(base64_str)?;
        Ok(entry)
    }

    pub fn get_xdr(&self, key: &LedgerKey, include_expired: bool) -> Result<Vec<u8>, Error> {
        let base64_str = self.get_xdr_base64(key, include_expired)?;
        Ok(base64::decode(base64_str)?)
    }

    pub fn get_configuration_setting(
        &self,
        setting_id: ConfigSettingId,
    ) -> Result<ConfigSettingEntry, Error> {
        let key = LedgerKey::ConfigSetting(LedgerKeyConfigSetting {
            config_setting_id: setting_id,
        });
        match self.get(&key, false)? {
            LedgerEntry {
                data: LedgerEntryData::ConfigSetting(cs),
                ..
            } => Ok(cs),
            _ => Err(UnexpectedConfigLedgerEntryType {
                key_name: setting_id.name().to_string(),
            }),
        }
    }
}

impl SnapshotSource for LedgerStorage {
    fn get(&self, key: &Rc<LedgerKey>) -> Result<Rc<LedgerEntry>, HostError> {
        let entry = self.get(key, false).map_err(|e| Error::to_host_error(&e))?;
        Ok(entry.into())
    }

    fn has(&self, key: &Rc<LedgerKey>) -> Result<bool, HostError> {
        let key_xdr = key
            .to_xdr_base64()
            .map_err(|_| ScError::Value(ScErrorCode::InvalidInput))?;
        let key_cstr =
            CString::new(key_xdr).map_err(|_| ScError::Value(ScErrorCode::InvalidInput))?;
        let res = unsafe { SnapshotSourceHas(self.golang_handle, key_cstr.as_ptr()) };
        Ok(res != 0)
    }
}<|MERGE_RESOLUTION|>--- conflicted
+++ resolved
@@ -2,12 +2,8 @@
 use ledger_storage::Error::UnexpectedConfigLedgerEntryType;
 use soroban_env_host::storage::SnapshotSource;
 use soroban_env_host::xdr::{
-<<<<<<< HEAD
-    Error as XdrError, LedgerEntry, LedgerKey, ReadXdr, ScError, ScErrorCode, WriteXdr,
-=======
     ConfigSettingEntry, ConfigSettingId, Error as XdrError, LedgerEntry, LedgerEntryData,
-    LedgerKey, LedgerKeyConfigSetting, ReadXdr, ScError, ScErrorCode, ScErrorType, WriteXdr,
->>>>>>> 595c41b0
+    LedgerKey, LedgerKeyConfigSetting, ReadXdr, ScError, ScErrorCode, WriteXdr,
 };
 use soroban_env_host::HostError;
 use std::ffi::{CStr, CString, NulError};
