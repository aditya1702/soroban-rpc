--- conflicted
+++ resolved
@@ -166,11 +166,7 @@
 			"m2",
 		).ToSql()
 	if err != nil {
-<<<<<<< HEAD
-		return ledgerRange, errors.Wrap(err, "couldn't build max ledger sequence query")
-=======
 		return ledgerRange, fmt.Errorf("couldn't build ledger range query: %w", err)
->>>>>>> 6b0e7153
 	}
 
 	// Combine the min and max ledger sequence queries using UNION ALL
@@ -186,13 +182,8 @@
 		JoinClause(fmt.Sprintf("JOIN (%s) as seqs ON lcm.sequence == seqs.ledger_sequence", txnMinMaxLedgersQ))
 
 	var lcms []xdr.LedgerCloseMeta
-<<<<<<< HEAD
 	if err = txn.db.Select(ctx, &lcms, finalSql); err != nil {
 		return ledgerRange, errors.Wrap(err, "couldn't query ledger range")
-=======
-	if err = txn.db.Select(ctx, &lcms, newestQ.Suffix("UNION ALL "+sql, args...)); err != nil {
-		return ledgerRange, fmt.Errorf("couldn't query ledger range: %w", err)
->>>>>>> 6b0e7153
 	} else if len(lcms) < 2 {
 		// There is almost certainly a row, but we want to avoid a race condition
 		// with ingestion as well as support test cases from an empty DB, so we need
