--- conflicted
+++ resolved
@@ -185,17 +185,12 @@
 
 func BuildMigrations(ctx context.Context, logger *log.Entry, db *DB, cfg *config.Config) (Migration, error) {
 	migrationName := "TransactionsTable"
-<<<<<<< HEAD
-	factory := newTransactionTableMigration(ctx, logger.WithField("migration", migrationName),
-		cfg.TransactionLedgerRetentionWindow, cfg.NetworkPassphrase)
-=======
 	factory := newTransactionTableMigration(
 		ctx,
 		logger.WithField("migration", migrationName),
 		cfg.HistoryRetentionWindow,
 		cfg.NetworkPassphrase,
 	)
->>>>>>> ef78ce0d
 	m, err := newGuardedDataMigration(ctx, migrationName, factory, db)
 	if err != nil {
 		return nil, fmt.Errorf("creating guarded transaction migration: %w", err)
